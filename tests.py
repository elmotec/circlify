#!/usr/bin/env python
# encoding: utf-8

"""Tests for circlify"""

import unittest

<<<<<<< HEAD
import circlify as circ
=======
from circlify import Circle, circlify, scale, Element, _handle
>>>>>>> e1a19968

# Set this variable to True to get a display of the layout (req matlplotlib)
display_layout = False


<<<<<<< HEAD
def density(solution):
    """Report density of the solution

    The surface of the circle relative to the enclosure

    """
    circ.scale(solution, circ.Circle(0.0, 0.0, 1.0))
    density = sum([c.r * c.r for c in solution if c.r < 1.0])
    return density

class CircleOutputTest(unittest.TestCase):
    """Check behaviour of Circle class"""

    def test_repr_and_str_with_id_(self):
        """Check str() and repr() conversion"""
        expected = "Circle(level=1, datum=2.0, " \
                   "circle=None, ex={'label': '3'})"
        self.assertEqual(expected, str(Circle(1, 2.0, ex={'label': '3'})))

    def test_repr_and_str_with_circle(self):
        """Check str() and repr() conversion"""
        expected = "Circle(level=1, datum=2.0, " \
                   "circle=_Circle(x=0, y=0, r=1), ex=None)"
        self.assertEqual(expected, str(Circle(1, 2.0, circle=_Circle(0, 0, 1))))
=======
class ElementTest(unittest.TestCase):
    """Check behaviour of Element class"""

    def test_repr_and_str_with_id_(self):
        """Check str() and repr() conversion"""
        expected = "Element(level=1, datum=2.0, id_='3', " \
                   "children=None, circle=None)"
        self.assertEqual(expected, str(Element(1, 2.0, '3')))

    def test_repr_and_str_with_circle(self):
        """Check str() and repr() conversion"""
        expected = "Element(level=1, datum=2.0, id_=None, " \
                   "children=None, circle=Circle(x=0, y=0, r=1))"
        self.assertEqual(expected, str(Element(1, 2.0, circle=Circle(0, 0, 1))))
>>>>>>> e1a19968


class SpecialCases(unittest.TestCase):
    """Hedge cases and obvious answers handling."""

    def test_empty_input(self):
        """What do we do when the output is empty?"""
        actual = circ.circlify([])
        self.assertEqual(actual, [])

    def test_single_value(self):
        """If there is only one value, it should occupy the whole circle."""
        actual = circlify([2.0])
<<<<<<< HEAD
        expected = [Circle(1, 2.0, circle=_Circle(0.0, 0.0, 1.0))]
=======
        expected = [Element(1, 2.0, None, None, Circle(0.0, 0.0, 1.0))]
>>>>>>> e1a19968
        self.assertEqual(actual, expected)

    def test_two_equal_values(self):
        """Two equal circle cases is also trivial."""
        # Force scaling to .5 so that each circle radius is brought to 0.5.
        actual = circlify([1.0, 1.0])
<<<<<<< HEAD
        expected = [Circle(1, 1.0, circle=_Circle(0.5, 0.0, 0.5)),
                    Circle(1, 1.0, circle=_Circle(-0.5, 0.0, 0.5))]
=======
        expected = [Element(1, 1.0, None, None, Circle(0.5, 0.0, 0.5)),
                    Element(1, 1.0, None, None, Circle(-0.5, 0.0, 0.5))]
>>>>>>> e1a19968
        self.assertEqual(actual, expected)


class TestCaseWithDisplay(unittest.TestCase):
    """Display the result of the placement of the circle."""

<<<<<<< HEAD
    def display(self, circles, labels):
        """Forwards call to circ.circlify.bubbles()."""
        try:
            if display_layout:
                circ.bubbles(circles, labels)
=======
    def display(self, elements):
        """Forwards call to circlify.bubbles()."""
        try:
            if display_layout:
                from circlify import bubbles
                bubbles(elements)
>>>>>>> e1a19968
        except AttributeError as err:
            print("%s. %s".format(err, "Did you install matplotlib?"))
            raise


class PrimeSerieTestCase(TestCaseWithDisplay):
    """Consider a simple sequence of prime number for radius to our circles."""

    def setUp(self):
        """Sets up the primes sequence 1, 2, 3, ... up to 19."""
        self.data = [19, 17, 13, 11, 7, 5, 3, 2, 1]

    def test_circlify(self):
        """Check the coordinates of the circles returned are expected."""
<<<<<<< HEAD
        actual = circ.circlify(self.data, with_enclosure=True)
        expected = [
            Circle(0, None, circle=_Circle(x=0.0, y=0.0, r=1.0)),
            Circle(1, 1,
                   circle=_Circle(x=0.09222041925800777, y=0.8617116738294696,
                                  r=0.09068624109026069)),
            Circle(1, 2,
                   circle=_Circle(x=-0.40283175658099674, y=0.7512387781681531,
                                  r=0.12824971207048294)),
            Circle(1, 3,
                   circle=_Circle(x=0.3252787490004198, y=0.7776370388468007,
                                  r=0.15707317711577193)),
            Circle(1, 5,
                   circle=_Circle(x=0.48296614887228806, y=0.4541723195782383,
                                  r=0.20278059970175755)),
            Circle(1, 7,
                   circle=_Circle(x=-0.6132109517981927, y=0.4490810687795324,
                                  r=0.23993324126007678)),
            Circle(1, 11, circle=_Circle(x=-0.045884607890591435,
                                         y=-0.6977206243364218,
                                         r=0.3007722353441051)),
            Circle(1, 13,
                   circle=_Circle(x=-0.04661299415374866, y=0.4678014425767657,
                                  r=0.32697389223002427)),
            Circle(1, 17,
                   circle=_Circle(x=-0.411432317820337, y=-0.13064957525245907,
                                  r=0.3739089508053733)),
            Circle(1, 19,
                   circle=_Circle(x=0.35776879346704843, y=-0.13064957525245907,
                                  r=0.39529216048201216)),
        ]
        self.display(actual, [str(v) for v in self.data])
=======
        actual = circlify(self.data, show_enclosure=True)
        expected = [
            Element(0, None, circle=Circle(x=0.0, y=0.0, r=1.0)),
            Element(1, 19,
                    circle=Circle(x=0.35776879346704843, y=-0.13064957525245907,
                                  r=0.39529216048201216)),
            Element(1, 17,
                    circle=Circle(x=-0.411432317820337, y=-0.13064957525245907,
                                  r=0.3739089508053733)),
            Element(1, 13,
                    circle=Circle(x=-0.04661299415374866, y=0.4678014425767657,
                                  r=0.32697389223002427)),
            Element(1, 11, circle=Circle(x=-0.045884607890591435,
                                         y=-0.6977206243364218,
                                         r=0.3007722353441051)),
            Element(1, 7,
                    circle=Circle(x=-0.6132109517981927, y=0.4490810687795324,
                                  r=0.23993324126007678)),
            Element(1, 5,
                    circle=Circle(x=0.48296614887228806, y=0.4541723195782383,
                                  r=0.20278059970175755)),
            Element(1, 3,
                    circle=Circle(x=0.3252787490004198, y=0.7776370388468007,
                                  r=0.15707317711577193)),
            Element(1, 2,
                    circle=Circle(x=-0.40283175658099674, y=0.7512387781681531,
                                  r=0.12824971207048294)),
            Element(1, 1,
                    circle=Circle(x=0.09222041925800777, y=0.8617116738294696,
                                  r=0.09068624109026069)),
        ]
        self.display(actual)
>>>>>>> e1a19968
        self.assertEqual(expected, actual)


class CountSerieTestCase(TestCaseWithDisplay):
    """Consider a simple sequence of number for radius to our circles."""

    def setUp(self):
        """Sets up the primes sequence 1, 2, ..."""
        self.data = list(range(7, 1, -1))

    def test_circlify(self):
        """Check the coordinates of the circles returned are expected."""
<<<<<<< HEAD
        actual = circ.circlify(self.data, with_enclosure=True)
        expected = [
            circ.Circle(x=0.5824456027453087, y=-0.08515409741642652,
                        r=0.411362505047332),
            circ.Circle(x=-0.2097645777676309, y=-0.08515409741642652,
                        r=0.38084767546560755),
            circ.Circle(x=0.15769153632817068, y=0.54389787930532,
                        r=0.3476647713765335),
            circ.Circle(x=0.1591053210788781, y=-0.6704181394216174,
                        r=0.3109608248719408),
            circ.Circle(x=-0.45861847805947203, y=0.5154819840108332,
                        r=0.26929997392086463),
            circ.Circle(x=-0.7680630545906644, y=0.13661056172475608,
                        r=0.2198825079503118),
            circ.Circle(x=0.0, y=0.0, r=1.0)]
        self.display(actual, [str(v) for v in self.data])
        self.assertEqual(expected, actual)


class GeometricSerieTestCase(TestCaseWithDisplay):
    """Consider a simple sequence of number for radius to our circles."""

    def setUp(self):
        """Sets up the primes sequence 1, 2, ..."""
        self.data = sorted([2 ** n for n in range(4, 12)], reverse=True)

    def test_circlify(self):
        """Check the coordinates of the circles returned are expected."""
        actual = circ.circlify(self.data, with_enclosure=True)
        self.display(actual, [str(v) for v in self.data])
        expected = [
            circ.Circle(x=0.4142135623730951, y=0.0, r=0.5857864376269051),
            circ.Circle(x=-0.5857864376269051, y=0.0, r=0.4142135623730951),
            circ.Circle(x=-0.2218254069479773, y=0.6062444788590926,
                        r=0.29289321881345254),
            circ.Circle(x=-0.20710678118654763, y=-0.492585715504708,
                        r=0.20710678118654754),
            circ.Circle(x=0.10281914590763117, y=-0.6627207198830358,
                        r=0.14644660940672627),
            circ.Circle(x=-0.5170830169797045, y=-0.5131885205024094,
                        r=0.10355339059327377),
            circ.Circle(x=-0.4276285585587573, y=-0.6656611405645536,
                        r=0.07322330470336313),
            circ.Circle(x=-0.18045635173699437, y=-0.22990093891844118,
                        r=0.051776695296636886),
            circ.Circle(x=0.0, y=0.0, r=1.0)
        ]
=======
        actual = circlify(self.data, show_enclosure=True)
        expected = [
            Element(0, None, circle=Circle(x=0.0, y=0.0, r=1.0)),
            Element(1, 7, circle=Circle(x=0.5824456027453089,
                                        y=-0.08515409741642607,
                                        r=0.41136250504733196)),
            Element(1, 6, circle=Circle(x=-0.20976457776763055,
                                        y=-0.08515409741642607,
                                        r=0.3808476754656075)),
            Element(1, 5, circle=Circle(x=0.15769153632817096,
                                        y=0.5438978793053209,
                                        r=0.34766477137653345)),
            Element(1, 4, circle=Circle(x=0.15910532107887837,
                                        y=-0.6704181394216174,
                                        r=0.31096082487194077)),
            Element(1, 3, circle=Circle(x=-0.4586184780594718,
                                        y=0.5154819840108337,
                                        r=0.2692999739208646)),
            Element(1, 2, circle=Circle(x=-0.7680630545906644,
                                        y=0.13661056172475666,
                                        r=0.21988250795031175)),
        ]
        self.display(actual)
>>>>>>> e1a19968
        self.assertEqual(expected, actual)


class EnclosureScalingTestCase(unittest.TestCase):
    """Test circ.scale function"""

    def test_simple_zoom(self):
        """Trivial zoom test when the enclosure is the same as the circle."""
<<<<<<< HEAD
        input = _Circle(0, 0, 0.5)
        target = _Circle(0, 0, 1.0)
        actual = scale(input, target)
=======
        input = Circle(0, 0, 0.5)
        target = Circle(0, 0, 1.0)
        actual = scale(input, input, target)
>>>>>>> e1a19968
        self.assertEqual(target, actual)

    def test_simple_zoom_off_center(self):
        """Zoom test with off center circle equal to enclosure."""
<<<<<<< HEAD
        input = _Circle(0.5, 0.5, 0.5)
        target = _Circle(0.5, 0.5, 1.0)
        actual = scale(input, target)
=======
        input = Circle(0.5, 0.5, 0.5)
        target = Circle(0.5, 0.5, 1.0)
        actual = scale(input, input, target)
>>>>>>> e1a19968
        self.assertEqual(target, actual)

    def test_simple_zoom_and_translation(self):
        """Pan and zoom test with off center circle equal to enclosure."""
<<<<<<< HEAD
        input = _Circle(0.5, 0.5, 0.5)
        target = _Circle(-0.5, 0, 1.0)
        actual = scale(input, target)
=======
        input = Circle(0.5, 0.5, 0.5)
        target = Circle(-0.5, 0, 1.0)
        actual = scale(input, input, target)
>>>>>>> e1a19968
        self.assertEqual(target, actual)

    def test_zoom_with_enclosure(self):
        """Zoom test with off center circle and difference enclosure"""
<<<<<<< HEAD
        input = _Circle(1.0, 0.0, 1.0)
        enclosure = _Circle(0.0, 0.0, 2.0)
        target = _Circle(0.0, 0.0, 1.0)
        actual = scale(input, target, enclosure=enclosure)
        expected = _Circle(0.5, 0.0, 0.5)
=======
        input = Circle(1.0, 0.0, 1.0)
        enclosure = Circle(0.0, 0.0, 2.0)
        target = Circle(0.0, 0.0, 1.0)
        actual = scale(input, enclosure, target)
        expected = Circle(0.5, 0.0, 0.5)
>>>>>>> e1a19968
        self.assertEqual(expected, actual)


class HandleDataTestCase(unittest.TestCase):
    """Test circlify._handle function."""

    def test_integer(self):
        """handles integer"""
        actual = _handle([42], 1)
<<<<<<< HEAD
        self.assertEqual([Circle(1, 42)], actual)
=======
        self.assertEqual([Element(1, 42, None, None, None)], actual)
>>>>>>> e1a19968

    def test_float(self):
        """Handles float."""
        actual = _handle([42.0], 1)
<<<<<<< HEAD
        self.assertEqual([Circle(1, 42)], actual)
=======
        self.assertEqual([Element(1, 42, None, None, None)], actual)
>>>>>>> e1a19968

    def test_dict_w_datum_only(self):
        """Handles dict with just the data"""
        actual = _handle([{'datum': 42}], 1)
<<<<<<< HEAD
        self.assertEqual([Circle(1, 42)], actual)
=======
        self.assertEqual([Element(1, 42, None, None, None)], actual)
>>>>>>> e1a19968

    def test_dict_w_datum_and_id(self):
        """Handles dict with data and an id"""
        actual = _handle([{'datum': 42, 'id': '42'}], 1)
<<<<<<< HEAD
        self.assertEqual([Circle(1, 42, ex={'id': '42'})], actual)
=======
        self.assertEqual([Element(1, 42, '42', None, None)], actual)
>>>>>>> e1a19968

    def test_bad_value_raise_error(self):
        """A set of non-dict, non-numeric input raises ValueError."""
        with self.assertRaises(TypeError):
            _handle({'datum', 42}, 1)

    def test_bad_dict_keys_raise_error(self):
        """A dict with the wrong key raises ValueError."""
        with self.assertRaises(TypeError):
            _handle({'datatum': 42}, 1)

    def test_handle_children(self):
        """A dict that has children."""
        actual = _handle([{'datum': 42, 'children': [1, 2]}], 1)
        expected = [
<<<<<<< HEAD
            Circle(1, 42, None, ex={'children': [Circle(2, 2), Circle(2, 1)]}),
=======
            Element(1, 42, None, children=[
                Element(2, 2, None, None, None),
                Element(2, 1, None, None, None)], circle=None),
>>>>>>> e1a19968
        ]
        self.assertEqual(expected, actual)


class MultiLevelInputTestCase(TestCaseWithDisplay):
    """Handles multi-layer input."""

    def setUp(self):
        """Sets up the test case."""
        self.data = [
            0.05,
            {'id': 'a2', 'datum': 0.05},
            {'id': 'a0', 'datum': 0.8,
             'children': [0.3, 0.2, 0.2, 0.1], },
            {'id': 'a1', 'datum': 0.1,
             'children': [{'id': 'a1_1', 'datum': 0.05},
                          {'datum': 0.04},
                          0.01], },
        ]

<<<<<<< HEAD
    def notest_json_input(self):
        """Simple json data."""
        actual = circlify(self.data, show_enclosure=True)
        expected = [
            Circle(level=0, datum=None, circle=_Circle(x=0.0, y=0.0, r=1.0)),
            Circle(level=1, datum=0.05,
                   circle=_Circle(x=-0.565803075997749, y=0.41097786651145324,
                                  r=0.18469903125906464)),
            Circle(level=1, datum=0.05, ex={'id': 'a2'},
                   circle=_Circle(x=-0.3385727489559141, y=0.7022188441650276,
                                  r=0.18469903125906464)),
            Circle(level=1, datum=0.1, ex={'id': 'a1'},
                   circle=_Circle(x=-0.7387961250362587, y=0.0,
                                  r=0.2612038749637415)),
            Circle(level=1, datum=0.8, ex={'id': 'a1'},
                   circle=_Circle(x=0.2612038749637414, y=0.0,
                                  r=0.7387961250362586)),
            Circle(level=2, datum=0.01,
                   circle=_Circle(x=-0.7567888163564136, y=0.14087823651338607,
                                  r=0.0616618704777984)),
            Circle(level=2, datum=0.04,
                   circle=_Circle(x=-0.8766762590444033, y=0.0,
                                  r=0.1233237409555968)),
            Circle(level=2, datum=0.05, ex={'id': 'a1_1'},
                   circle=_Circle(x=-0.6154723840806618, y=0.0,
                                  r=0.13788013400814464)),
            Circle(level=2, datum=0.1,
                   circle=_Circle(x=0.6664952237042423, y=0.3369290873460549,
                                  r=0.2117455702848763)),
            Circle(level=2, datum=0.2,
                   circle=_Circle(x=-0.11288314691830154, y=-0.230392881357073,
                                  r=0.2994534572692975)),
            Circle(level=2, datum=0.2,
                   circle=_Circle(x=0.15631936804871832, y=0.30460197676548245,
                                  r=0.2994534572692975)),
            Circle(level=2, datum=0.3,
                   circle=_Circle(x=0.5533243963620484, y=-0.230392881357073,
                                  r=0.36675408601105247)),
=======
    def test_json_input(self):
        """Simple json data."""
        actual = circlify(self.data, show_enclosure=True)
        expected = [
            Element(level=0, datum=None, circle=Circle(x=0.0, y=0.0, r=1.0)),
            Element(level=1, datum=0.8, id_='a0',
                    circle=Circle(x=0.2612038749637414, y=0.0,
                                  r=0.7387961250362586)),
            Element(level=1, datum=0.1, id_='a1',
                    circle=Circle(x=-0.7387961250362587, y=0.0,
                                  r=0.2612038749637415)),
            Element(level=1, datum=0.05,
                    circle=Circle(x=-0.565803075997749, y=0.41097786651145324,
                                  r=0.18469903125906464)),
            Element(level=1, datum=0.05, id_='a2',
                    circle=Circle(x=-0.3385727489559141, y=0.7022188441650276,
                                  r=0.18469903125906464)),
            Element(level=2, datum=0.3,
                    circle=Circle(x=0.5533243963620484, y=-0.230392881357073,
                                  r=0.36675408601105247)),
            Element(level=2, datum=0.2,
                    circle=Circle(x=-0.11288314691830154, y=-0.230392881357073,
                                  r=0.2994534572692975)),
            Element(level=2, datum=0.2,
                    circle=Circle(x=0.15631936804871832, y=0.30460197676548245,
                                  r=0.2994534572692975)),
            Element(level=2, datum=0.1,
                    circle=Circle(x=0.6664952237042423, y=0.3369290873460549,
                                  r=0.2117455702848763)),
            Element(level=2, datum=0.05, id_='a1_1',
                    circle=Circle(x=-0.6154723840806618, y=0.0,
                                  r=0.13788013400814464)),
            Element(level=2, datum=0.04,
                    circle=Circle(x=-0.8766762590444033, y=0.0,
                                  r=0.1233237409555968)),
            Element(level=2, datum=0.01,
                    circle=Circle(x=-0.7567888163564136, y=0.14087823651338607,
                                  r=0.0616618704777984))
>>>>>>> e1a19968
        ]
        self.display(actual)
        self.assertEqual(expected, actual)

    def test_handle_single_value(self):
        """Typical specification of data with just a value."""
        actual = circlify([self.data[0]])
<<<<<<< HEAD
        expected = [Circle(1, 0.05, circle=_Circle(0, 0, 1))]
=======
        expected = [Element(1, 0.05, None, None, Circle(0, 0, 1))]
>>>>>>> e1a19968
        self.assertEqual(expected, actual)

    def test_handle_custom_datum_key(self):
        """Specify value as dict with custom keys."""
        actual = circlify([{'value': 0.05}], datum_field='value')
<<<<<<< HEAD
        expected = [Circle(1, 0.05, circle=_Circle(0, 0, 1))]
=======
        expected = [Element(1, 0.05, None, None, Circle(0, 0, 1))]
>>>>>>> e1a19968
        self.assertEqual(expected, actual)

    def test_handle_custom_id_key(self):
        """Specify value as dict with custom keys."""
        actual = circlify([{'name': 'a2', 'datum': 0.05}], id_field='name')
<<<<<<< HEAD
        expected = [Circle(1, 0.05, ex={'name': 'a2'}, circle=_Circle(0, 0, 1))]
=======
        expected = [Element(1, 0.05, 'a2', None, Circle(0, 0, 1))]
>>>>>>> e1a19968
        self.assertEqual(expected, actual)

    def test_handle_dict(self):
        """Specify value as a dict."""
        actual = circlify([self.data[1]])
<<<<<<< HEAD
        expected = [Circle(1, 0.05, ex={'id': 'a2'}, circle=_Circle(0, 0, 1))]
=======
        expected = [Element(1, 0.05, 'a2', None, Circle(0, 0, 1))]
>>>>>>> e1a19968
        self.assertEqual(expected, actual)

    def test_handle_dict_w_children(self):
        actual = circlify([self.data[1]])
<<<<<<< HEAD
        expected = [Circle(1, 0.05, ex={'id': 'a2'}, circle=_Circle(0, 0, 1))]
        self.assertEqual(expected, actual)


class HedgeTestCase(unittest.TestCase):

    def test_one_big_two_small(self):
        """Makes sure we get 3 circles in t"""
        actual = circ.circlify([0.998997995991984, 0.000501002004008016,
                                0.000501002004008016])
        self.assertEqual(3, len(actual))
=======
        expected = [Element(1, 0.05, 'a2', None, Circle(0, 0, 1))]
        self.assertEqual(expected, actual)
>>>>>>> e1a19968


if __name__ == '__main__':
    import logging

    logging.basicConfig(level='INFO')
    unittest.main()<|MERGE_RESOLUTION|>--- conflicted
+++ resolved
@@ -5,26 +5,22 @@
 
 import unittest
 
-<<<<<<< HEAD
 import circlify as circ
-=======
-from circlify import Circle, circlify, scale, Element, _handle
->>>>>>> e1a19968
 
 # Set this variable to True to get a display of the layout (req matlplotlib)
 display_layout = False
 
 
-<<<<<<< HEAD
 def density(solution):
     """Report density of the solution
 
     The surface of the circle relative to the enclosure
 
     """
-    circ.scale(solution, circ.Circle(0.0, 0.0, 1.0))
+    circ.circ.scale(solution, circ.Circle(0.0, 0.0, 1.0))
     density = sum([c.r * c.r for c in solution if c.r < 1.0])
     return density
+
 
 class CircleOutputTest(unittest.TestCase):
     """Check behaviour of Circle class"""
@@ -33,29 +29,14 @@
         """Check str() and repr() conversion"""
         expected = "Circle(level=1, datum=2.0, " \
                    "circle=None, ex={'label': '3'})"
-        self.assertEqual(expected, str(Circle(1, 2.0, ex={'label': '3'})))
+        self.assertEqual(expected, str(circ.Circle(1, 2.0, ex={'label': '3'})))
 
     def test_repr_and_str_with_circle(self):
         """Check str() and repr() conversion"""
         expected = "Circle(level=1, datum=2.0, " \
                    "circle=_Circle(x=0, y=0, r=1), ex=None)"
-        self.assertEqual(expected, str(Circle(1, 2.0, circle=_Circle(0, 0, 1))))
-=======
-class ElementTest(unittest.TestCase):
-    """Check behaviour of Element class"""
-
-    def test_repr_and_str_with_id_(self):
-        """Check str() and repr() conversion"""
-        expected = "Element(level=1, datum=2.0, id_='3', " \
-                   "children=None, circle=None)"
-        self.assertEqual(expected, str(Element(1, 2.0, '3')))
-
-    def test_repr_and_str_with_circle(self):
-        """Check str() and repr() conversion"""
-        expected = "Element(level=1, datum=2.0, id_=None, " \
-                   "children=None, circle=Circle(x=0, y=0, r=1))"
-        self.assertEqual(expected, str(Element(1, 2.0, circle=Circle(0, 0, 1))))
->>>>>>> e1a19968
+        self.assertEqual(expected,
+                         str(circ.Circle(1, 2.0, circle=circ._Circle(0, 0, 1))))
 
 
 class SpecialCases(unittest.TestCase):
@@ -68,45 +49,26 @@
 
     def test_single_value(self):
         """If there is only one value, it should occupy the whole circle."""
-        actual = circlify([2.0])
-<<<<<<< HEAD
-        expected = [Circle(1, 2.0, circle=_Circle(0.0, 0.0, 1.0))]
-=======
-        expected = [Element(1, 2.0, None, None, Circle(0.0, 0.0, 1.0))]
->>>>>>> e1a19968
+        actual = circ.circlify([2.0])
+        expected = [circ.Circle(1, 2.0, circle=circ._Circle(0.0, 0.0, 1.0))]
         self.assertEqual(actual, expected)
 
     def test_two_equal_values(self):
         """Two equal circle cases is also trivial."""
-        # Force scaling to .5 so that each circle radius is brought to 0.5.
-        actual = circlify([1.0, 1.0])
-<<<<<<< HEAD
-        expected = [Circle(1, 1.0, circle=_Circle(0.5, 0.0, 0.5)),
-                    Circle(1, 1.0, circle=_Circle(-0.5, 0.0, 0.5))]
-=======
-        expected = [Element(1, 1.0, None, None, Circle(0.5, 0.0, 0.5)),
-                    Element(1, 1.0, None, None, Circle(-0.5, 0.0, 0.5))]
->>>>>>> e1a19968
+        actual = circ.circlify([1.0, 1.0])
+        expected = [circ.Circle(1, 1.0, circle=circ._Circle(0.5, 0.0, 0.5)),
+                    circ.Circle(1, 1.0, circle=circ._Circle(-0.5, 0.0, 0.5))]
         self.assertEqual(actual, expected)
 
 
 class TestCaseWithDisplay(unittest.TestCase):
     """Display the result of the placement of the circle."""
 
-<<<<<<< HEAD
     def display(self, circles, labels):
         """Forwards call to circ.circlify.bubbles()."""
         try:
             if display_layout:
                 circ.bubbles(circles, labels)
-=======
-    def display(self, elements):
-        """Forwards call to circlify.bubbles()."""
-        try:
-            if display_layout:
-                from circlify import bubbles
-                bubbles(elements)
->>>>>>> e1a19968
         except AttributeError as err:
             print("%s. %s".format(err, "Did you install matplotlib?"))
             raise
@@ -121,73 +83,46 @@
 
     def test_circlify(self):
         """Check the coordinates of the circles returned are expected."""
-<<<<<<< HEAD
-        actual = circ.circlify(self.data, with_enclosure=True)
-        expected = [
-            Circle(0, None, circle=_Circle(x=0.0, y=0.0, r=1.0)),
-            Circle(1, 1,
-                   circle=_Circle(x=0.09222041925800777, y=0.8617116738294696,
-                                  r=0.09068624109026069)),
-            Circle(1, 2,
-                   circle=_Circle(x=-0.40283175658099674, y=0.7512387781681531,
-                                  r=0.12824971207048294)),
-            Circle(1, 3,
-                   circle=_Circle(x=0.3252787490004198, y=0.7776370388468007,
-                                  r=0.15707317711577193)),
-            Circle(1, 5,
-                   circle=_Circle(x=0.48296614887228806, y=0.4541723195782383,
-                                  r=0.20278059970175755)),
-            Circle(1, 7,
-                   circle=_Circle(x=-0.6132109517981927, y=0.4490810687795324,
-                                  r=0.23993324126007678)),
-            Circle(1, 11, circle=_Circle(x=-0.045884607890591435,
-                                         y=-0.6977206243364218,
-                                         r=0.3007722353441051)),
-            Circle(1, 13,
-                   circle=_Circle(x=-0.04661299415374866, y=0.4678014425767657,
-                                  r=0.32697389223002427)),
-            Circle(1, 17,
-                   circle=_Circle(x=-0.411432317820337, y=-0.13064957525245907,
-                                  r=0.3739089508053733)),
-            Circle(1, 19,
-                   circle=_Circle(x=0.35776879346704843, y=-0.13064957525245907,
-                                  r=0.39529216048201216)),
+        actual = circ.circlify(self.data, show_enclosure=True)
+        expected = [
+            circ.Circle(0, None, circle=circ._Circle(x=0.0, y=0.0, r=1.0)),
+            circ.Circle(1, 1,
+                        circle=circ._Circle(x=0.09222041925800777,
+                                            y=0.8617116738294696,
+                                            r=0.09068624109026069)),
+            circ.Circle(1, 2,
+                        circle=circ._Circle(x=-0.40283175658099674,
+                                            y=0.7512387781681531,
+                                            r=0.12824971207048294)),
+            circ.Circle(1, 3,
+                        circle=circ._Circle(x=0.3252787490004198,
+                                            y=0.7776370388468007,
+                                            r=0.15707317711577193)),
+            circ.Circle(1, 5,
+                        circle=circ._Circle(x=0.48296614887228806,
+                                            y=0.4541723195782383,
+                                            r=0.20278059970175755)),
+            circ.Circle(1, 7,
+                        circle=circ._Circle(x=-0.6132109517981927,
+                                            y=0.4490810687795324,
+                                            r=0.23993324126007678)),
+            circ.Circle(1, 11, circle=circ._Circle(x=-0.045884607890591435,
+                                                   y=-0.6977206243364218,
+                                                   r=0.3007722353441051)),
+            circ.Circle(1, 13,
+                        circle=circ._Circle(x=-0.04661299415374866,
+                                            y=0.4678014425767657,
+                                            r=0.32697389223002427)),
+            circ.Circle(1, 17,
+                        circle=circ._Circle(x=-0.411432317820337,
+                                            y=-0.13064957525245907,
+                                            r=0.3739089508053733)),
+            circ.Circle(1, 19,
+                        circle=circ._Circle(x=0.35776879346704843,
+                                            y=-0.13064957525245907,
+                                            r=0.39529216048201216)),
         ]
         self.display(actual, [str(v) for v in self.data])
-=======
-        actual = circlify(self.data, show_enclosure=True)
-        expected = [
-            Element(0, None, circle=Circle(x=0.0, y=0.0, r=1.0)),
-            Element(1, 19,
-                    circle=Circle(x=0.35776879346704843, y=-0.13064957525245907,
-                                  r=0.39529216048201216)),
-            Element(1, 17,
-                    circle=Circle(x=-0.411432317820337, y=-0.13064957525245907,
-                                  r=0.3739089508053733)),
-            Element(1, 13,
-                    circle=Circle(x=-0.04661299415374866, y=0.4678014425767657,
-                                  r=0.32697389223002427)),
-            Element(1, 11, circle=Circle(x=-0.045884607890591435,
-                                         y=-0.6977206243364218,
-                                         r=0.3007722353441051)),
-            Element(1, 7,
-                    circle=Circle(x=-0.6132109517981927, y=0.4490810687795324,
-                                  r=0.23993324126007678)),
-            Element(1, 5,
-                    circle=Circle(x=0.48296614887228806, y=0.4541723195782383,
-                                  r=0.20278059970175755)),
-            Element(1, 3,
-                    circle=Circle(x=0.3252787490004198, y=0.7776370388468007,
-                                  r=0.15707317711577193)),
-            Element(1, 2,
-                    circle=Circle(x=-0.40283175658099674, y=0.7512387781681531,
-                                  r=0.12824971207048294)),
-            Element(1, 1,
-                    circle=Circle(x=0.09222041925800777, y=0.8617116738294696,
-                                  r=0.09068624109026069)),
-        ]
-        self.display(actual)
->>>>>>> e1a19968
         self.assertEqual(expected, actual)
 
 
@@ -200,22 +135,28 @@
 
     def test_circlify(self):
         """Check the coordinates of the circles returned are expected."""
-<<<<<<< HEAD
-        actual = circ.circlify(self.data, with_enclosure=True)
-        expected = [
-            circ.Circle(x=0.5824456027453087, y=-0.08515409741642652,
-                        r=0.411362505047332),
-            circ.Circle(x=-0.2097645777676309, y=-0.08515409741642652,
-                        r=0.38084767546560755),
-            circ.Circle(x=0.15769153632817068, y=0.54389787930532,
-                        r=0.3476647713765335),
-            circ.Circle(x=0.1591053210788781, y=-0.6704181394216174,
-                        r=0.3109608248719408),
-            circ.Circle(x=-0.45861847805947203, y=0.5154819840108332,
-                        r=0.26929997392086463),
-            circ.Circle(x=-0.7680630545906644, y=0.13661056172475608,
-                        r=0.2198825079503118),
-            circ.Circle(x=0.0, y=0.0, r=1.0)]
+        actual = circ.circlify(self.data, show_enclosure=True)
+        expected = [
+            circ.Circle(0, None, circle=circ._Circle(x=0.0, y=0.0, r=1.0)),
+            circ.Circle(1, 2,
+                   circle=circ._Circle(x=-0.7680630545906644, y=0.13661056172475666,
+                                  r=0.21988250795031175)),
+            circ.Circle(1, 3,
+                   circle=circ._Circle(x=-0.4586184780594718, y=0.5154819840108337,
+                                  r=0.2692999739208646)),
+            circ.Circle(1, 4,
+                   circle=circ._Circle(x=0.15910532107887837, y=-0.6704181394216174,
+                                  r=0.31096082487194077)),
+            circ.Circle(1, 5,
+                   circle=circ._Circle(x=0.15769153632817096, y=0.5438978793053209,
+                                  r=0.34766477137653345)),
+            circ.Circle(1, 6, circle=circ._Circle(x=-0.20976457776763055,
+                                                    y=-0.08515409741642607,
+                                                    r=0.3808476754656075)),
+            circ.Circle(1, 7,
+                   circle=circ._Circle(x=0.5824456027453089, y=-0.08515409741642607,
+                                  r=0.41136250504733196))
+        ]
         self.display(actual, [str(v) for v in self.data])
         self.assertEqual(expected, actual)
 
@@ -229,110 +170,75 @@
 
     def test_circlify(self):
         """Check the coordinates of the circles returned are expected."""
-        actual = circ.circlify(self.data, with_enclosure=True)
+        actual = circ.circlify(self.data, show_enclosure=True)
         self.display(actual, [str(v) for v in self.data])
         expected = [
-            circ.Circle(x=0.4142135623730951, y=0.0, r=0.5857864376269051),
-            circ.Circle(x=-0.5857864376269051, y=0.0, r=0.4142135623730951),
-            circ.Circle(x=-0.2218254069479773, y=0.6062444788590926,
-                        r=0.29289321881345254),
-            circ.Circle(x=-0.20710678118654763, y=-0.492585715504708,
-                        r=0.20710678118654754),
-            circ.Circle(x=0.10281914590763117, y=-0.6627207198830358,
-                        r=0.14644660940672627),
-            circ.Circle(x=-0.5170830169797045, y=-0.5131885205024094,
-                        r=0.10355339059327377),
-            circ.Circle(x=-0.4276285585587573, y=-0.6656611405645536,
-                        r=0.07322330470336313),
-            circ.Circle(x=-0.18045635173699437, y=-0.22990093891844118,
-                        r=0.051776695296636886),
-            circ.Circle(x=0.0, y=0.0, r=1.0)
-        ]
-=======
-        actual = circlify(self.data, show_enclosure=True)
-        expected = [
-            Element(0, None, circle=Circle(x=0.0, y=0.0, r=1.0)),
-            Element(1, 7, circle=Circle(x=0.5824456027453089,
-                                        y=-0.08515409741642607,
-                                        r=0.41136250504733196)),
-            Element(1, 6, circle=Circle(x=-0.20976457776763055,
-                                        y=-0.08515409741642607,
-                                        r=0.3808476754656075)),
-            Element(1, 5, circle=Circle(x=0.15769153632817096,
-                                        y=0.5438978793053209,
-                                        r=0.34766477137653345)),
-            Element(1, 4, circle=Circle(x=0.15910532107887837,
-                                        y=-0.6704181394216174,
-                                        r=0.31096082487194077)),
-            Element(1, 3, circle=Circle(x=-0.4586184780594718,
-                                        y=0.5154819840108337,
-                                        r=0.2692999739208646)),
-            Element(1, 2, circle=Circle(x=-0.7680630545906644,
-                                        y=0.13661056172475666,
-                                        r=0.21988250795031175)),
-        ]
-        self.display(actual)
->>>>>>> e1a19968
+            circ.Circle(0, None, circle=circ._Circle(x=0.0, y=0.0, r=1.0)),
+            circ.Circle(1, 16,
+                        circle=circ._Circle(x=-0.18045635173699437,
+                                            y=-0.22990093891844118,
+                                            r=0.051776695296636886)),
+            circ.Circle(1, 32,
+                        circle=circ._Circle(x=-0.42762855855875753,
+                                            y=-0.6656611405645538,
+                                            r=0.07322330470336313)),
+            circ.Circle(1, 64,
+                        circle=circ._Circle(x=-0.5170830169797044,
+                                            y=-0.5131885205024093,
+                                            r=0.10355339059327377)),
+            circ.Circle(1, 128,
+                        circle=circ._Circle(x=0.10281914590763144,
+                                            y=-0.662720719883036,
+                                            r=0.14644660940672627)),
+            circ.Circle(1, 256,
+                        circle=circ._Circle(x=-0.20710678118654763,
+                                            y=-0.49258571550470814,
+                                            r=0.20710678118654754)),
+            circ.Circle(1, 512,
+                        circle=circ._Circle(x=-0.2218254069479773,
+                                            y=0.6062444788590926,
+                                            r=0.29289321881345254)),
+            circ.Circle(1, 1024,
+                        circle=circ._Circle(x=-0.5857864376269051, y=0.0,
+                                            r=0.4142135623730951)),
+            circ.Circle(1, 2048,
+                        circle=circ._Circle(x=0.4142135623730951, y=0.0,
+                                            r=0.5857864376269051))
+        ]
         self.assertEqual(expected, actual)
 
 
 class EnclosureScalingTestCase(unittest.TestCase):
-    """Test circ.scale function"""
+    """Test circ.circ.scale function"""
 
     def test_simple_zoom(self):
         """Trivial zoom test when the enclosure is the same as the circle."""
-<<<<<<< HEAD
-        input = _Circle(0, 0, 0.5)
-        target = _Circle(0, 0, 1.0)
-        actual = scale(input, target)
-=======
-        input = Circle(0, 0, 0.5)
-        target = Circle(0, 0, 1.0)
-        actual = scale(input, input, target)
->>>>>>> e1a19968
+        input = circ._Circle(0, 0, 0.5)
+        target = circ._Circle(0, 0, 1.0)
+        actual = circ.scale(input, target, input)
         self.assertEqual(target, actual)
 
     def test_simple_zoom_off_center(self):
         """Zoom test with off center circle equal to enclosure."""
-<<<<<<< HEAD
-        input = _Circle(0.5, 0.5, 0.5)
-        target = _Circle(0.5, 0.5, 1.0)
-        actual = scale(input, target)
-=======
-        input = Circle(0.5, 0.5, 0.5)
-        target = Circle(0.5, 0.5, 1.0)
-        actual = scale(input, input, target)
->>>>>>> e1a19968
+        input = circ._Circle(0.5, 0.5, 0.5)
+        target = circ._Circle(0.5, 0.5, 1.0)
+        actual = circ.scale(input, target, input)
         self.assertEqual(target, actual)
 
     def test_simple_zoom_and_translation(self):
         """Pan and zoom test with off center circle equal to enclosure."""
-<<<<<<< HEAD
-        input = _Circle(0.5, 0.5, 0.5)
-        target = _Circle(-0.5, 0, 1.0)
-        actual = scale(input, target)
-=======
-        input = Circle(0.5, 0.5, 0.5)
-        target = Circle(-0.5, 0, 1.0)
-        actual = scale(input, input, target)
->>>>>>> e1a19968
+        input = circ._Circle(0.5, 0.5, 0.5)
+        target = circ._Circle(-0.5, 0, 1.0)
+        actual = circ.scale(input, target, input)
         self.assertEqual(target, actual)
 
     def test_zoom_with_enclosure(self):
         """Zoom test with off center circle and difference enclosure"""
-<<<<<<< HEAD
-        input = _Circle(1.0, 0.0, 1.0)
-        enclosure = _Circle(0.0, 0.0, 2.0)
-        target = _Circle(0.0, 0.0, 1.0)
-        actual = scale(input, target, enclosure=enclosure)
-        expected = _Circle(0.5, 0.0, 0.5)
-=======
-        input = Circle(1.0, 0.0, 1.0)
-        enclosure = Circle(0.0, 0.0, 2.0)
-        target = Circle(0.0, 0.0, 1.0)
-        actual = scale(input, enclosure, target)
-        expected = Circle(0.5, 0.0, 0.5)
->>>>>>> e1a19968
+        input = circ._Circle(1.0, 0.0, 1.0)
+        enclosure = circ._Circle(0.0, 0.0, 2.0)
+        target = circ._Circle(0.0, 0.0, 1.0)
+        actual = circ.scale(input, target, enclosure)
+        expected = circ._Circle(0.5, 0.0, 0.5)
         self.assertEqual(expected, actual)
 
 
@@ -341,61 +247,40 @@
 
     def test_integer(self):
         """handles integer"""
-        actual = _handle([42], 1)
-<<<<<<< HEAD
-        self.assertEqual([Circle(1, 42)], actual)
-=======
-        self.assertEqual([Element(1, 42, None, None, None)], actual)
->>>>>>> e1a19968
+        actual = circ._handle([42], 1)
+        self.assertEqual([circ.Circle(1, 42)], actual)
 
     def test_float(self):
         """Handles float."""
-        actual = _handle([42.0], 1)
-<<<<<<< HEAD
-        self.assertEqual([Circle(1, 42)], actual)
-=======
-        self.assertEqual([Element(1, 42, None, None, None)], actual)
->>>>>>> e1a19968
+        actual = circ._handle([42.0], 1)
+        self.assertEqual([circ.Circle(1, 42)], actual)
 
     def test_dict_w_datum_only(self):
         """Handles dict with just the data"""
-        actual = _handle([{'datum': 42}], 1)
-<<<<<<< HEAD
-        self.assertEqual([Circle(1, 42)], actual)
-=======
-        self.assertEqual([Element(1, 42, None, None, None)], actual)
->>>>>>> e1a19968
+        actual = circ._handle([{'datum': 42}], 1)
+        self.assertEqual([circ.Circle(1, 42)], actual)
 
     def test_dict_w_datum_and_id(self):
         """Handles dict with data and an id"""
-        actual = _handle([{'datum': 42, 'id': '42'}], 1)
-<<<<<<< HEAD
-        self.assertEqual([Circle(1, 42, ex={'id': '42'})], actual)
-=======
-        self.assertEqual([Element(1, 42, '42', None, None)], actual)
->>>>>>> e1a19968
+        actual = circ._handle([{'datum': 42, 'id': '42'}], 1)
+        self.assertEqual([circ.Circle(1, 42, ex={'id': '42'})], actual)
 
     def test_bad_value_raise_error(self):
         """A set of non-dict, non-numeric input raises ValueError."""
         with self.assertRaises(TypeError):
-            _handle({'datum', 42}, 1)
+            circ._handle({'datum', 42}, 1)
 
     def test_bad_dict_keys_raise_error(self):
         """A dict with the wrong key raises ValueError."""
         with self.assertRaises(TypeError):
-            _handle({'datatum': 42}, 1)
+            circ._handle({'datatum': 42}, 1)
 
     def test_handle_children(self):
         """A dict that has children."""
-        actual = _handle([{'datum': 42, 'children': [1, 2]}], 1)
-        expected = [
-<<<<<<< HEAD
-            Circle(1, 42, None, ex={'children': [Circle(2, 2), Circle(2, 1)]}),
-=======
-            Element(1, 42, None, children=[
-                Element(2, 2, None, None, None),
-                Element(2, 1, None, None, None)], circle=None),
->>>>>>> e1a19968
+        actual = circ._handle([{'datum': 42, 'children': [1, 2]}], 1)
+        expected = [
+            circ.Circle(1, 42, None, ex={
+                'children': [circ.Circle(2, 2), circ.Circle(2, 1)]}),
         ]
         self.assertEqual(expected, actual)
 
@@ -416,133 +301,86 @@
                           0.01], },
         ]
 
-<<<<<<< HEAD
     def notest_json_input(self):
         """Simple json data."""
-        actual = circlify(self.data, show_enclosure=True)
-        expected = [
-            Circle(level=0, datum=None, circle=_Circle(x=0.0, y=0.0, r=1.0)),
-            Circle(level=1, datum=0.05,
-                   circle=_Circle(x=-0.565803075997749, y=0.41097786651145324,
-                                  r=0.18469903125906464)),
-            Circle(level=1, datum=0.05, ex={'id': 'a2'},
-                   circle=_Circle(x=-0.3385727489559141, y=0.7022188441650276,
-                                  r=0.18469903125906464)),
-            Circle(level=1, datum=0.1, ex={'id': 'a1'},
-                   circle=_Circle(x=-0.7387961250362587, y=0.0,
-                                  r=0.2612038749637415)),
-            Circle(level=1, datum=0.8, ex={'id': 'a1'},
-                   circle=_Circle(x=0.2612038749637414, y=0.0,
-                                  r=0.7387961250362586)),
-            Circle(level=2, datum=0.01,
-                   circle=_Circle(x=-0.7567888163564136, y=0.14087823651338607,
-                                  r=0.0616618704777984)),
-            Circle(level=2, datum=0.04,
-                   circle=_Circle(x=-0.8766762590444033, y=0.0,
-                                  r=0.1233237409555968)),
-            Circle(level=2, datum=0.05, ex={'id': 'a1_1'},
-                   circle=_Circle(x=-0.6154723840806618, y=0.0,
-                                  r=0.13788013400814464)),
-            Circle(level=2, datum=0.1,
-                   circle=_Circle(x=0.6664952237042423, y=0.3369290873460549,
-                                  r=0.2117455702848763)),
-            Circle(level=2, datum=0.2,
-                   circle=_Circle(x=-0.11288314691830154, y=-0.230392881357073,
-                                  r=0.2994534572692975)),
-            Circle(level=2, datum=0.2,
-                   circle=_Circle(x=0.15631936804871832, y=0.30460197676548245,
-                                  r=0.2994534572692975)),
-            Circle(level=2, datum=0.3,
-                   circle=_Circle(x=0.5533243963620484, y=-0.230392881357073,
-                                  r=0.36675408601105247)),
-=======
-    def test_json_input(self):
-        """Simple json data."""
-        actual = circlify(self.data, show_enclosure=True)
-        expected = [
-            Element(level=0, datum=None, circle=Circle(x=0.0, y=0.0, r=1.0)),
-            Element(level=1, datum=0.8, id_='a0',
-                    circle=Circle(x=0.2612038749637414, y=0.0,
-                                  r=0.7387961250362586)),
-            Element(level=1, datum=0.1, id_='a1',
-                    circle=Circle(x=-0.7387961250362587, y=0.0,
-                                  r=0.2612038749637415)),
-            Element(level=1, datum=0.05,
-                    circle=Circle(x=-0.565803075997749, y=0.41097786651145324,
-                                  r=0.18469903125906464)),
-            Element(level=1, datum=0.05, id_='a2',
-                    circle=Circle(x=-0.3385727489559141, y=0.7022188441650276,
-                                  r=0.18469903125906464)),
-            Element(level=2, datum=0.3,
-                    circle=Circle(x=0.5533243963620484, y=-0.230392881357073,
-                                  r=0.36675408601105247)),
-            Element(level=2, datum=0.2,
-                    circle=Circle(x=-0.11288314691830154, y=-0.230392881357073,
-                                  r=0.2994534572692975)),
-            Element(level=2, datum=0.2,
-                    circle=Circle(x=0.15631936804871832, y=0.30460197676548245,
-                                  r=0.2994534572692975)),
-            Element(level=2, datum=0.1,
-                    circle=Circle(x=0.6664952237042423, y=0.3369290873460549,
-                                  r=0.2117455702848763)),
-            Element(level=2, datum=0.05, id_='a1_1',
-                    circle=Circle(x=-0.6154723840806618, y=0.0,
-                                  r=0.13788013400814464)),
-            Element(level=2, datum=0.04,
-                    circle=Circle(x=-0.8766762590444033, y=0.0,
-                                  r=0.1233237409555968)),
-            Element(level=2, datum=0.01,
-                    circle=Circle(x=-0.7567888163564136, y=0.14087823651338607,
-                                  r=0.0616618704777984))
->>>>>>> e1a19968
+        actual = circ.circlify(self.data, show_enclosure=True)
+        expected = [
+            circ.Circle(level=0, datum=None,
+                        circle=circ._Circle(x=0.0, y=0.0, r=1.0)),
+            circ.Circle(level=1, datum=0.05,
+                        circle=circ._Circle(x=-0.565803075997749,
+                                            y=0.41097786651145324,
+                                            r=0.18469903125906464)),
+            circ.Circle(level=1, datum=0.05, ex={'id': 'a2'},
+                        circle=circ._Circle(x=-0.3385727489559141,
+                                            y=0.7022188441650276,
+                                            r=0.18469903125906464)),
+            circ.Circle(level=1, datum=0.1, ex={'id': 'a1'},
+                        circle=circ._Circle(x=-0.7387961250362587, y=0.0,
+                                            r=0.2612038749637415)),
+            circ.Circle(level=1, datum=0.8, ex={'id': 'a1'},
+                        circle=circ._Circle(x=0.2612038749637414, y=0.0,
+                                            r=0.7387961250362586)),
+            circ.Circle(level=2, datum=0.01,
+                        circle=circ._Circle(x=-0.7567888163564136,
+                                            y=0.14087823651338607,
+                                            r=0.0616618704777984)),
+            circ.Circle(level=2, datum=0.04,
+                        circle=circ._Circle(x=-0.8766762590444033, y=0.0,
+                                            r=0.1233237409555968)),
+            circ.Circle(level=2, datum=0.05, ex={'id': 'a1_1'},
+                        circle=circ._Circle(x=-0.6154723840806618, y=0.0,
+                                            r=0.13788013400814464)),
+            circ.Circle(level=2, datum=0.1,
+                        circle=circ._Circle(x=0.6664952237042423,
+                                            y=0.3369290873460549,
+                                            r=0.2117455702848763)),
+            circ.Circle(level=2, datum=0.2,
+                        circle=circ._Circle(x=-0.11288314691830154,
+                                            y=-0.230392881357073,
+                                            r=0.2994534572692975)),
+            circ.Circle(level=2, datum=0.2,
+                        circle=circ._Circle(x=0.15631936804871832,
+                                            y=0.30460197676548245,
+                                            r=0.2994534572692975)),
+            circ.Circle(level=2, datum=0.3,
+                        circle=circ._Circle(x=0.5533243963620484,
+                                            y=-0.230392881357073,
+                                            r=0.36675408601105247)),
         ]
         self.display(actual)
         self.assertEqual(expected, actual)
 
     def test_handle_single_value(self):
         """Typical specification of data with just a value."""
-        actual = circlify([self.data[0]])
-<<<<<<< HEAD
-        expected = [Circle(1, 0.05, circle=_Circle(0, 0, 1))]
-=======
-        expected = [Element(1, 0.05, None, None, Circle(0, 0, 1))]
->>>>>>> e1a19968
+        actual = circ.circlify([self.data[0]])
+        expected = [circ.Circle(1, 0.05, circle=circ._Circle(0, 0, 1))]
         self.assertEqual(expected, actual)
 
     def test_handle_custom_datum_key(self):
         """Specify value as dict with custom keys."""
-        actual = circlify([{'value': 0.05}], datum_field='value')
-<<<<<<< HEAD
-        expected = [Circle(1, 0.05, circle=_Circle(0, 0, 1))]
-=======
-        expected = [Element(1, 0.05, None, None, Circle(0, 0, 1))]
->>>>>>> e1a19968
+        actual = circ.circlify([{'value': 0.05}], datum_field='value')
+        expected = [circ.Circle(1, 0.05, circle=circ._Circle(0, 0, 1))]
         self.assertEqual(expected, actual)
 
     def test_handle_custom_id_key(self):
         """Specify value as dict with custom keys."""
-        actual = circlify([{'name': 'a2', 'datum': 0.05}], id_field='name')
-<<<<<<< HEAD
-        expected = [Circle(1, 0.05, ex={'name': 'a2'}, circle=_Circle(0, 0, 1))]
-=======
-        expected = [Element(1, 0.05, 'a2', None, Circle(0, 0, 1))]
->>>>>>> e1a19968
+        actual = circ.circlify([{'name': 'a2', 'datum': 0.05}], id_field='name')
+        expected = [circ.Circle(1, 0.05, ex={'name': 'a2'},
+                                circle=circ._Circle(0, 0, 1))]
         self.assertEqual(expected, actual)
 
     def test_handle_dict(self):
         """Specify value as a dict."""
-        actual = circlify([self.data[1]])
-<<<<<<< HEAD
-        expected = [Circle(1, 0.05, ex={'id': 'a2'}, circle=_Circle(0, 0, 1))]
-=======
-        expected = [Element(1, 0.05, 'a2', None, Circle(0, 0, 1))]
->>>>>>> e1a19968
+        actual = circ.circlify([self.data[1]])
+        expected = [
+            circ.Circle(1, 0.05, ex={'id': 'a2'}, circle=circ._Circle(0, 0, 1))]
         self.assertEqual(expected, actual)
 
     def test_handle_dict_w_children(self):
-        actual = circlify([self.data[1]])
-<<<<<<< HEAD
-        expected = [Circle(1, 0.05, ex={'id': 'a2'}, circle=_Circle(0, 0, 1))]
+        actual = circ.circlify([self.data[1]])
+        expected = [
+            circ.Circle(1, 0.05, ex={'id': 'a2'}, circle=circ._Circle(0, 0, 1))]
         self.assertEqual(expected, actual)
 
 
@@ -553,10 +391,6 @@
         actual = circ.circlify([0.998997995991984, 0.000501002004008016,
                                 0.000501002004008016])
         self.assertEqual(3, len(actual))
-=======
-        expected = [Element(1, 0.05, 'a2', None, Circle(0, 0, 1))]
-        self.assertEqual(expected, actual)
->>>>>>> e1a19968
 
 
 if __name__ == '__main__':
